--- conflicted
+++ resolved
@@ -22,7 +22,7 @@
       - name: Set up Go
         uses: actions/setup-go@v4
         with:
-          go-version: '1.21'
+          go-version: '1.24'
 
       - name: Install dependencies
         run: |
@@ -82,42 +82,7 @@
         run: |
           # Prepare plugin dependencies
           make prepare-plugins-build
-<<<<<<< HEAD
-
-=======
-          
-          # Fix plugin dependency versions to match main module
-          for plugin_dir in pkg/plugins/glauth-*; do
-            if [ -d "$plugin_dir" ] && [ -f "$plugin_dir/go.mod" ]; then
-              echo "Updating dependencies for $plugin_dir"
-              cd "$plugin_dir"
-              
-              # Clear the module cache to avoid conflicts
-              go clean -modcache || true
-              
-              # Remove all problematic requirements and replace with compatible versions
-              go mod edit -droprequire github.com/glauth/ldap || true
-              go mod edit -droprequire github.com/glauth/glauth/v2 || true
-              go mod edit -droprequire github.com/nnstd/glauth/v2 || true
-              
-              # Add replace directives to use local main module
-              go mod edit -replace github.com/nnstd/glauth/v2=../../..
-              go mod edit -replace github.com/glauth/glauth/v2=../../..
-              go mod edit -replace github.com/glauth/ldap@v0.0.0-20210720162743-7f8d1e44eeba=github.com/glauth/ldap@v0.0.0-20240419171521-1f14f5c1b4ad
-              
-              # Update to compatible versions from main module
-              go get github.com/glauth/ldap@v0.0.0-20240419171521-1f14f5c1b4ad
-              go mod tidy
-              
-              # Show the updated go.mod for debugging
-              echo "Updated go.mod for $plugin_dir:"
-              cat go.mod
-              
-              cd ../../..
-            fi
-          done
-          
->>>>>>> b5b7d2e6
+
           # Ensure all dependencies are up to date after plugin preparation
           go mod download
           go mod verify
@@ -129,12 +94,9 @@
           if [ -d "pkg/plugins/glauth-sqlite" ]; then
             echo "Building SQLite plugin..."
             cd pkg/plugins/glauth-sqlite
-<<<<<<< HEAD
             go mod download
             go mod verify
             go mod tidy
-=======
->>>>>>> b5b7d2e6
             xgo -image techknowlogick/xgo:latest -v -ldflags="-s -w" -go $GO_RELEASE_V -out sqlite -dest ../../../bin \
               -buildmode=plugin -targets="linux/amd64,linux/386,linux/arm64,linux/arm-7,darwin/amd64,darwin/arm64" \
               -env="GO111MODULE=on,GOPROXY=https://proxy.golang.org,direct" .
@@ -145,12 +107,9 @@
           if [ -d "pkg/plugins/glauth-mysql" ]; then
             echo "Building MySQL plugin..."
             cd pkg/plugins/glauth-mysql
-<<<<<<< HEAD
             go mod download
             go mod verify
             go mod tidy
-=======
->>>>>>> b5b7d2e6
             xgo -image techknowlogick/xgo:latest -v -ldflags="-s -w" -go $GO_RELEASE_V -out mysql -dest ../../../bin \
               -buildmode=plugin -targets="linux/amd64,linux/386,linux/arm64,linux/arm-7,darwin/amd64,darwin/arm64" \
               -env="GO111MODULE=on,GOPROXY=https://proxy.golang.org,direct" .
@@ -161,12 +120,9 @@
           if [ -d "pkg/plugins/glauth-postgres" ]; then
             echo "Building PostgreSQL plugin..."
             cd pkg/plugins/glauth-postgres
-<<<<<<< HEAD
             go mod download
             go mod verify
             go mod tidy
-=======
->>>>>>> b5b7d2e6
             xgo -image techknowlogick/xgo:latest -v -ldflags="-s -w" -go $GO_RELEASE_V -out postgres -dest ../../../bin \
               -buildmode=plugin -targets="linux/amd64,linux/386,linux/arm64,linux/arm-7,darwin/amd64,darwin/arm64" \
               -env="GO111MODULE=on,GOPROXY=https://proxy.golang.org,direct" .
@@ -177,12 +133,9 @@
           if [ -d "pkg/plugins/glauth-pam" ]; then
             echo "Building PAM plugin..."
             cd pkg/plugins/glauth-pam
-<<<<<<< HEAD
             go mod download
             go mod verify
             go mod tidy
-=======
->>>>>>> b5b7d2e6
             xgo -image techknowlogick/xgo:latest -v -ldflags="-s -w" -go $GO_RELEASE_V -out pam -dest ../../../bin \
               -buildmode=plugin -targets="linux/amd64,linux/386,linux/arm64,linux/arm-7" \
               -deps 'https://github.com/linux-pam/linux-pam/releases/download/v1.5.2/Linux-PAM-1.5.2.tar.xz' \
